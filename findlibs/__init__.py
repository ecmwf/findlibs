--- conflicted
+++ resolved
@@ -34,14 +34,6 @@
                 return fullname
 
     for what in ("HOME", "DIR"):
-<<<<<<< HEAD
-        lib_home = "{}_{}".format(name.upper(), what)
-        if lib_home in os.environ:
-            home = os.environ[lib_home]
-            fullname = os.path.join(home, "lib", "lib{}{}".format(name, extension))
-            if os.path.exists(fullname):
-                return fullname
-=======
         LIB_HOME = "{}_{}".format(name.upper(), what)
         if LIB_HOME in os.environ:
             home = os.path.expanduser(os.environ[LIB_HOME])
@@ -49,7 +41,6 @@
                 fullname = os.path.join(home, lib, "lib{}{}".format(name, extension))
                 if os.path.exists(fullname):
                     return fullname
->>>>>>> e446d674
 
     for path in (
         "LD_LIBRARY_PATH",
